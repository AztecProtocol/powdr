--- conflicted
+++ resolved
@@ -492,11 +492,7 @@
 }
 
 FunctionCall: FunctionCall<T> = {
-<<<<<<< HEAD
-    <id:Identifier> "(" <arguments:ExpressionList> ")" => FunctionCall {<>},
-=======
     <id:NamespacedPolynomialReference> "(" <arguments:ExpressionList> ")" => FunctionCall {<>},
->>>>>>> 9b2e180a
 }
 
 NamespacedPolynomialReference: NamespacedPolynomialReference = {
