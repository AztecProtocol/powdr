--- conflicted
+++ resolved
@@ -212,37 +212,11 @@
 /// This function removes the suffix and collects the columns into their own container
 pub fn extract_public_input_columns(witness_columns: Vec<String>) -> (Vec<String>, Vec<String>) {
     let witness_names: Vec<String> = witness_columns
-<<<<<<< HEAD
-        .clone()
-        .into_iter()
-        .map(|name| {
-            name
-            // TODO: fix this once the public inputs stuff is added again - information loss breaks the compiler
-            // if name.ends_with("__is_public") {
-            //     name.strip_suffix("__is_public")
-            //         .map(|s| s.to_owned())
-            //         .unwrap() // unwrap checked above
-            // } else {
-            //     name
-            // }
-        })
-        .collect();
-    let public_input_column_names: Vec<String> = witness_columns
-        .into_iter()
-        .filter_map(|name| 
-            if name.ends_with("__is_public") {
-                Some(name)
-            } else {None}
-
-            // TODO: fix with above
-            // name.strip_suffix("__is_public").map(|s| s.to_owned())
-=======
         .clone();
     let public_input_column_names: Vec<String> = witness_columns
         .into_iter()
         .filter(|name| 
             name.ends_with("__is_public")
->>>>>>> 58c49fce
         )
         .collect();
 
