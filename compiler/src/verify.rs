use backend::BackendType;
use number::write_polys_file;
use number::FieldElement;
use std::{
    fs,
    io::{BufWriter, Write},
    path::Path,
    process::Command,
};

use crate::compile_asm_string;

pub fn verify_asm_string<T: FieldElement>(
    file_name: &str,
    contents: &str,
    inputs: Vec<T>,
    external_witness_values: Vec<(&str, Vec<T>)>,
) {
    let temp_dir = mktemp::Temp::new_dir().unwrap();
    let (_, result) = compile_asm_string(
        file_name,
        contents,
        inputs,
        None,
        &temp_dir,
        true,
        Some(BackendType::PilStarkCli),
<<<<<<< HEAD
        vec![],
        None,
=======
        external_witness_values,
>>>>>>> f2fb60bb
    )
    .unwrap();

    let result = result.unwrap();
    write_constants_to_fs(&result.constants, &temp_dir);
    write_commits_to_fs(&result.witness.unwrap(), &temp_dir);
    write_constraints_to_fs(&result.constraints_serialization.unwrap(), &temp_dir);

    verify(&temp_dir);
}

pub fn write_constants_to_fs<T: FieldElement>(constants: &[(String, Vec<T>)], output_dir: &Path) {
    let to_write = output_dir.join("constants.bin");
    write_polys_file(
        &mut BufWriter::new(&mut fs::File::create(to_write).unwrap()),
        constants,
    );
}

pub fn write_commits_to_fs<T: FieldElement>(commits: &[(String, Vec<T>)], output_dir: &Path) {
    let to_write = output_dir.join("commits.bin");
    write_polys_file(
        &mut BufWriter::new(&mut fs::File::create(to_write).unwrap()),
        commits,
    );
}

pub fn write_constraints_to_fs(constraints: &String, output_dir: &Path) {
    let to_write = output_dir.join("constraints.json");
    let mut file = fs::File::create(to_write).unwrap();
    file.write_all(constraints.as_bytes()).unwrap();
}

pub fn verify(temp_dir: &Path) {
    let pilcom = std::env::var("PILCOM")
        .expect("Please set the PILCOM environment variable to the path to the pilcom repository.");

    let constants_file = format!("{}/constants.bin", temp_dir.to_str().unwrap());
    let commits_file = format!("{}/commits.bin", temp_dir.to_str().unwrap());

    let verifier_output = Command::new("node")
        .args([
            "--max-old-space-size=8000".to_string(), // 8GB of memory
            format!("{pilcom}/src/main_pilverifier.js"),
            commits_file,
            "-j".to_string(),
            format!("{}/constraints.json", temp_dir.to_str().unwrap()),
            "-c".to_string(),
            constants_file,
        ])
        .output()
        .expect("failed to run pil verifier");
    if !verifier_output.status.success() {
        panic!(
            "Pil verifier run was unsuccessful.\nStdout: {}\nStderr: {}\n",
            String::from_utf8_lossy(&verifier_output.stdout),
            String::from_utf8_lossy(&verifier_output.stderr)
        );
    } else {
        let output = String::from_utf8(verifier_output.stdout).unwrap();
        if !output.trim().ends_with("PIL OK!!") {
            panic!("Verified did not say 'PIL OK': {output}");
        }
    }
}<|MERGE_RESOLUTION|>--- conflicted
+++ resolved
@@ -25,12 +25,8 @@
         &temp_dir,
         true,
         Some(BackendType::PilStarkCli),
-<<<<<<< HEAD
-        vec![],
+        external_witness_values,
         None,
-=======
-        external_witness_values,
->>>>>>> f2fb60bb
     )
     .unwrap();
 
